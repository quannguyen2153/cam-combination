--- conflicted
+++ resolved
@@ -8,11 +8,7 @@
 
 setuptools.setup(
     name='grad-cam',
-<<<<<<< HEAD
-    version='1.3.9',
-=======
     version='1.4.0',
->>>>>>> 995345a6
     author='Jacob Gildenblat',
     author_email='jacob.gildenblat@gmail.com',
     description='Many Class Activation Map methods implemented in Pytorch for classification, segmentation, object detection and more',
